{
  "dependencies": {
<<<<<<< HEAD
  	"System.Buffers": "0.1.0-d103015-1",
    "System.Console":  "4.0.0-beta-23225",
    "System.Slices": "0.1.0-d103015-1",
=======
    "System.Console":  "4.0.0-beta-23225",
>>>>>>> 34e1255d
    "Microsoft.NETCore" : "5.0.0",
    "xunit": "2.0.0-beta5-build2785"
  },
  "frameworks": {
    "dnxcore50": {}
  }
}<|MERGE_RESOLUTION|>--- conflicted
+++ resolved
@@ -1,12 +1,8 @@
 {
   "dependencies": {
-<<<<<<< HEAD
-  	"System.Buffers": "0.1.0-d103015-1",
+    "System.Buffers": "0.1.0-d103015-1",
     "System.Console":  "4.0.0-beta-23225",
     "System.Slices": "0.1.0-d103015-1",
-=======
-    "System.Console":  "4.0.0-beta-23225",
->>>>>>> 34e1255d
     "Microsoft.NETCore" : "5.0.0",
     "xunit": "2.0.0-beta5-build2785"
   },
