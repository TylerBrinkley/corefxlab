--- conflicted
+++ resolved
@@ -40,12 +40,8 @@
             _state = new PathToFileStateHashtable();
             Path = path;
             Filter = filter;
-<<<<<<< HEAD
-            EnumerationOptions = options ?? new EnumerationOptions();
-=======
             EnumerationOptions = null ?? new EnumerationOptions();
             _timer = new Timer(new TimerCallback(TimerHandler));
->>>>>>> 3a4025cf
         }
 
         public EnumerationOptions EnumerationOptions { get; set; } = new EnumerationOptions();
